// Copyright 2022 Princess B33f Heavy Industries / Dave Shanley
// SPDX-License-Identifier: MIT

package low

import (
	"context"
	"crypto/sha256"
	"fmt"
	"reflect"
	"strconv"
	"strings"

	"github.com/pb33f/libopenapi/index"
	"github.com/pb33f/libopenapi/orderedmap"
	"github.com/pb33f/libopenapi/utils"
	"github.com/vmware-labs/yaml-jsonpath/pkg/yamlpath"
	"gopkg.in/yaml.v3"
<<<<<<< HEAD
=======
	"net/url"
	"path/filepath"
	"reflect"
	"strconv"
	"strings"
>>>>>>> ae93af8e
)

// FindItemInMap accepts a string key and a collection of KeyReference[string] and ValueReference[T]. Every
// KeyReference will have its value checked against the string key and if there is a match, it will be returned.
func FindItemInMap[T any](item string, collection map[KeyReference[string]]ValueReference[T]) *ValueReference[T] {
	for n, o := range collection {
		if n.Value == item {
			return &o
		}
		if strings.EqualFold(item, n.Value) {
			return &o
		}
	}
	return nil
}

// FindItemInOrderedMap accepts a string key and a collection of KeyReference[string] and ValueReference[T].
// Every KeyReference will have its value checked against the string key and if there is a match, it will be
// returned.
func FindItemInOrderedMap[T any](item string, collection orderedmap.Map[KeyReference[string], ValueReference[T]]) *ValueReference[T] {
	for pair := orderedmap.First(collection); pair != nil; pair = pair.Next() {
		n := pair.Key()
		if n.Value == item {
			return pair.ValuePtr()
		}
		if strings.EqualFold(item, n.Value) {
			return pair.ValuePtr()
		}
	}
	return nil
}

// helper function to generate a list of all the things an index should be searched for.
func generateIndexCollection(idx *index.SpecIndex) []func() map[string]*index.Reference {
	return []func() map[string]*index.Reference{
		idx.GetAllComponentSchemas,
		idx.GetMappedReferences,
		idx.GetAllExternalDocuments,
		idx.GetAllParameters,
		idx.GetAllHeaders,
		idx.GetAllCallbacks,
		idx.GetAllLinks,
		idx.GetAllExamples,
		idx.GetAllRequestBodies,
		idx.GetAllResponses,
		idx.GetAllSecuritySchemes,
	}
}

func LocateRefNodeWithContext(ctx context.Context, root *yaml.Node, idx *index.SpecIndex) (*yaml.Node, *index.SpecIndex, error, context.Context) {

	if rf, _, rv := utils.IsNodeRefValue(root); rf {

		if rv == "" {
			return nil, nil, fmt.Errorf("reference at line %d, column %d is empty, it cannot be resolved",
				root.Line, root.Column), ctx
		}

		// run through everything and return as soon as we find a match.
		// this operates as fast as possible as ever
		collections := generateIndexCollection(idx)
		var found map[string]*index.Reference
		for _, collection := range collections {
			found = collection()
			if found != nil && found[rv] != nil {

				// if this is a ref node, we need to keep diving
				// until we hit something that isn't a ref.
				if jh, _, _ := utils.IsNodeRefValue(found[rv].Node); jh {
					// if this node is circular, stop drop and roll.
					if !IsCircular(found[rv].Node, idx) {
						return LocateRefNodeWithContext(ctx, found[rv].Node, idx)
					} else {
						return found[rv].Node, idx, fmt.Errorf("circular reference '%s' found during lookup at line "+
							"%d, column %d, It cannot be resolved",
							GetCircularReferenceResult(found[rv].Node, idx).GenerateJourneyPath(),
							found[rv].Node.Line,
							found[rv].Node.Column), ctx
					}
				}
				return utils.NodeAlias(found[rv].Node), idx, nil, ctx
			}
		}

		// perform a search for the reference in the index
		// extract the correct root
		specPath := idx.GetSpecAbsolutePath()
		if ctx.Value(index.CurrentPathKey) != nil {
			specPath = ctx.Value(index.CurrentPathKey).(string)
		}

		explodedRefValue := strings.Split(rv, "#")
		if len(explodedRefValue) == 2 {
			if !strings.HasPrefix(explodedRefValue[0], "http") {

				if !filepath.IsAbs(explodedRefValue[0]) {

					if strings.HasPrefix(specPath, "http") {
						u, _ := url.Parse(specPath)
						p := ""
						if u.Path != "" && explodedRefValue[0] != "" {
							p = filepath.Dir(u.Path)
						}
						if p != "" && explodedRefValue[0] != "" {
							u.Path = filepath.Join(p, explodedRefValue[0])
						}
						u.Fragment = ""
						rv = fmt.Sprintf("%s#%s", u.String(), explodedRefValue[1])

					} else {
						if specPath != "" {
							var abs string
							if explodedRefValue[0] == "" {
								abs = specPath
							} else {
								abs, _ = filepath.Abs(filepath.Join(filepath.Dir(specPath), explodedRefValue[0]))
							}
							rv = fmt.Sprintf("%s#%s", abs, explodedRefValue[1])
						} else {

							// check for a config baseURL and use that if it exists.
							if idx.GetConfig().BaseURL != nil {

								u := *idx.GetConfig().BaseURL
								p := ""
								if u.Path != "" {
									p = filepath.Dir(u.Path)
								}
								u.Path = filepath.Join(p, explodedRefValue[0])
								rv = fmt.Sprintf("%s#%s", u.String(), explodedRefValue[1])
							}
						}
					}
				}
			}
		} else {

			if !strings.HasPrefix(explodedRefValue[0], "http") {

				if !filepath.IsAbs(explodedRefValue[0]) {

					if strings.HasPrefix(specPath, "http") {
						u, _ := url.Parse(specPath)
						p := filepath.Dir(u.Path)
						abs, _ := filepath.Abs(filepath.Join(p, rv))
						u.Path = abs
						rv = u.String()

					} else {
						if specPath != "" {

							abs, _ := filepath.Abs(filepath.Join(filepath.Dir(specPath), rv))
							rv = abs

						} else {

							// check for a config baseURL and use that if it exists.
							if idx.GetConfig().BaseURL != nil {
								u := *idx.GetConfig().BaseURL
								abs, _ := filepath.Abs(filepath.Join(u.Path, rv))
								u.Path = abs
								rv = u.String()
							}
						}
					}
				}
			}
		}

		foundRef, fIdx, newCtx := idx.SearchIndexForReferenceWithContext(ctx, rv)
		if foundRef != nil {
			return utils.NodeAlias(foundRef.Node), fIdx, nil, newCtx
		}

		// let's try something else to find our references.

		// cant be found? last resort is to try a path lookup
		_, friendly := utils.ConvertComponentIdIntoFriendlyPathSearch(rv)
		if friendly != "" {
			path, err := yamlpath.NewPath(friendly)
			if err == nil {
				nodes, fErr := path.Find(idx.GetRootNode())
				if fErr == nil {
					if len(nodes) > 0 {
						return utils.NodeAlias(nodes[0]), idx, nil, ctx
					}
				}
			}
		}
		return nil, idx, fmt.Errorf("reference '%s' at line %d, column %d was not found",
			rv, root.Line, root.Column), ctx
	}
	return nil, idx, nil, ctx

}

// LocateRefNode will perform a complete lookup for a $ref node. This function searches the entire index for
// the reference being supplied. If there is a match found, the reference *yaml.Node is returned.
func LocateRefNode(root *yaml.Node, idx *index.SpecIndex) (*yaml.Node, *index.SpecIndex, error) {
	r, i, e, _ := LocateRefNodeWithContext(context.Background(), root, idx)
	return r, i, e
}

// ExtractObjectRaw will extract a typed Buildable[N] object from a root yaml.Node. The 'raw' aspect is
// that there is no NodeReference wrapper around the result returned, just the raw object.
func ExtractObjectRaw[T Buildable[N], N any](ctx context.Context, key, root *yaml.Node, idx *index.SpecIndex) (T, error, bool, string) {
	var circError error
	var isReference bool
	var referenceValue string
	root = utils.NodeAlias(root)
	if h, _, rv := utils.IsNodeRefValue(root); h {
		ref, fIdx, err, nCtx := LocateRefNodeWithContext(ctx, root, idx)
		if ref != nil {
			root = ref
			isReference = true
			referenceValue = rv
			idx = fIdx
			ctx = nCtx
			if err != nil {
				circError = err
			}
		} else {
			if err != nil {
				return nil, fmt.Errorf("object extraction failed: %s", err.Error()), isReference, referenceValue
			}
		}
	}
	var n T = new(N)
	err := BuildModel(root, n)
	if err != nil {
		return n, err, isReference, referenceValue
	}
	err = n.Build(ctx, key, root, idx)
	if err != nil {
		return n, err, isReference, referenceValue
	}

	// if this is a reference, keep track of the reference in the value
	if isReference {
		SetReference(n, referenceValue)
	}

	// do we want to throw an error as well if circular error reporting is on?
	if circError != nil && !idx.AllowCircularReferenceResolving() {
		return n, circError, isReference, referenceValue
	}
	return n, nil, isReference, referenceValue
}

// ExtractObject will extract a typed Buildable[N] object from a root yaml.Node. The result is wrapped in a
// NodeReference[T] that contains the key node found and value node found when looking up the reference.
func ExtractObject[T Buildable[N], N any](ctx context.Context, label string, root *yaml.Node, idx *index.SpecIndex) (NodeReference[T], error) {
	var ln, vn *yaml.Node
	var circError error
	var isReference bool
	var referenceValue string
	root = utils.NodeAlias(root)
	if rf, rl, refVal := utils.IsNodeRefValue(root); rf {
		ref, fIdx, err, nCtx := LocateRefNodeWithContext(ctx, root, idx)
		if ref != nil {
			vn = ref
			ln = rl
			isReference = true
			referenceValue = refVal
			idx = fIdx
			ctx = nCtx
			if err != nil {
				circError = err
			}
		} else {
			if err != nil {
				return NodeReference[T]{}, fmt.Errorf("object extraction failed: %s", err.Error())
			}
		}
	} else {
		_, ln, vn = utils.FindKeyNodeFull(label, root.Content)
		if vn != nil {
			if h, _, rVal := utils.IsNodeRefValue(vn); h {
				ref, fIdx, lerr, nCtx := LocateRefNodeWithContext(ctx, vn, idx)
				if ref != nil {
					vn = ref
					if fIdx != nil {
						idx = fIdx
					}
					ctx = nCtx
					isReference = true
					referenceValue = rVal
					if lerr != nil {
						circError = lerr
					}
				} else {
					if lerr != nil {
						return NodeReference[T]{}, fmt.Errorf("object extraction failed: %s", lerr.Error())
					}
				}
			}
		}
	}
	var n T = new(N)
	err := BuildModel(vn, n)
	if err != nil {
		return NodeReference[T]{}, err
	}
	if ln == nil {
		return NodeReference[T]{}, nil
	}
	err = n.Build(ctx, ln, vn, idx)
	if err != nil {
		return NodeReference[T]{}, err
	}

	// if this is a reference, keep track of the reference in the value
	if isReference {
		SetReference(n, referenceValue)
	}

	res := NodeReference[T]{
		Value:         n,
		KeyNode:       ln,
		ValueNode:     vn,
		ReferenceNode: isReference,
		Reference:     referenceValue,
	}

	// do we want to throw an error as well if circular error reporting is on?
	if circError != nil && !idx.AllowCircularReferenceResolving() {
		return res, circError
	}
	return res, nil
}

func SetReference(obj any, ref string) {
	if obj == nil {
		return
	}
	if r, ok := obj.(IsReferenced); ok {
		r.SetReference(ref)
	}
}

// ExtractArray will extract a slice of []ValueReference[T] from a root yaml.Node that is defined as a sequence.
// Used when the value being extracted is an array.
func ExtractArray[T Buildable[N], N any](ctx context.Context, label string, root *yaml.Node, idx *index.SpecIndex) ([]ValueReference[T],
	*yaml.Node, *yaml.Node, error,
) {
	var ln, vn *yaml.Node
	var circError error
	root = utils.NodeAlias(root)
	isRef := false
	if rf, rl, _ := utils.IsNodeRefValue(root); rf {
		ref, fIdx, err, nCtx := LocateRefEnd(ctx, root, idx, 0)
		if ref != nil {
			isRef = true
			vn = ref
			ln = rl
			idx = fIdx
			ctx = nCtx
			if err != nil {
				circError = err
			}
		} else {
			return []ValueReference[T]{}, nil, nil, fmt.Errorf("array build failed: reference cannot be found: %s",
				root.Content[1].Value)
		}
	} else {
		_, ln, vn = utils.FindKeyNodeFullTop(label, root.Content)
		if vn != nil {
			if h, _, _ := utils.IsNodeRefValue(vn); h {
				ref, fIdx, err, nCtx := LocateRefEnd(ctx, vn, idx, 0)
				if ref != nil {
					isRef = true
					vn = ref
					idx = fIdx
					ctx = nCtx
					if err != nil {
						circError = err
					}
				} else {
					if err != nil {
						return []ValueReference[T]{}, nil, nil,
							fmt.Errorf("array build failed: reference cannot be found: %s",
								err.Error())
					}
				}
			}
		}
	}

	var items []ValueReference[T]
	if vn != nil && ln != nil {
		if !utils.IsNodeArray(vn) {

			if !isRef {
				return []ValueReference[T]{}, nil, nil,
					fmt.Errorf("array build failed, input is not an array, line %d, column %d", vn.Line, vn.Column)
			}
			// if this was pulled from a ref, but it's not a sequence, check the label and see if anything comes out,
			// and then check that is a sequence, if not, fail it.
			_, _, fvn := utils.FindKeyNodeFullTop(label, vn.Content)
			if fvn != nil {
				if !utils.IsNodeArray(vn) {
					return []ValueReference[T]{}, nil, nil,
						fmt.Errorf("array build failed, input is not an array, line %d, column %d", vn.Line, vn.Column)
				}
			}
		}
		for _, node := range vn.Content {
			localReferenceValue := ""
			foundCtx := ctx
			foundIndex := idx

			if rf, _, rv := utils.IsNodeRefValue(node); rf {
				refg, fIdx, err, nCtx := LocateRefEnd(ctx, node, idx, 0)
				if refg != nil {
					node = refg
					localReferenceValue = rv
					foundIndex = fIdx
					foundCtx = nCtx
					if err != nil {
						circError = err
					}
				} else {
					if err != nil {
						return []ValueReference[T]{}, nil, nil, fmt.Errorf("array build failed: reference cannot be found: %s",
							err.Error())
					}
				}
			}
			var n T = new(N)
			err := BuildModel(node, n)
			if err != nil {
				return []ValueReference[T]{}, ln, vn, err
			}
			berr := n.Build(foundCtx, ln, node, foundIndex)
			if berr != nil {
				return nil, ln, vn, berr
			}

			if localReferenceValue != "" {
				SetReference(n, localReferenceValue)
			}

			items = append(items, ValueReference[T]{
				Value:         n,
				ValueNode:     node,
				ReferenceNode: localReferenceValue != "",
				Reference:     localReferenceValue,
			})
		}
	}
	// include circular errors?
	if circError != nil && !idx.AllowCircularReferenceResolving() {
		return items, ln, vn, circError
	}
	return items, ln, vn, nil
}

// ExtractExample will extract a value supplied as an example into a NodeReference. Value can be anything.
// the node value is untyped, so casting will be required when trying to use it.
func ExtractExample(expNode, expLabel *yaml.Node) NodeReference[any] {
	ref := NodeReference[any]{Value: expNode.Value, KeyNode: expLabel, ValueNode: expNode}
	if utils.IsNodeMap(expNode) {
		var decoded map[string]interface{}
		_ = expNode.Decode(&decoded)
		ref.Value = decoded
	}
	if utils.IsNodeArray(expNode) {
		var decoded []interface{}
		_ = expNode.Decode(&decoded)
		ref.Value = decoded
	}
	return ref
}

// ExtractMapNoLookupExtensions will extract a map of KeyReference and ValueReference from a root yaml.Node. The 'NoLookup' part
// refers to the fact that there is no key supplied as part of the extraction, there  is no lookup performed and the
// root yaml.Node pointer is used directly. Pass a true bit to includeExtensions to include extension keys in the map.
//
// This is useful when the node to be extracted, is already known and does not require a search.
func ExtractMapNoLookupExtensions[PT Buildable[N], N any](
	ctx context.Context,
	root *yaml.Node,
	idx *index.SpecIndex,
	includeExtensions bool,
) (orderedmap.Map[KeyReference[string], ValueReference[PT]], error) {
	valueMap := orderedmap.New[KeyReference[string], ValueReference[PT]]()
	var circError error
	if utils.IsNodeMap(root) {
		var currentKey *yaml.Node
		skip := false
		rlen := len(root.Content)

		for i := 0; i < rlen; i++ {
			node := root.Content[i]
			if !includeExtensions {
				if strings.HasPrefix(strings.ToLower(node.Value), "x-") {
					skip = true
					continue
				}
			}
			if skip {
				skip = false
				continue
			}
			if i%2 == 0 {
				currentKey = node
				continue
			}

			if currentKey.Tag == "!!merge" && currentKey.Value == "<<" {
				root.Content = append(root.Content, utils.NodeAlias(node).Content...)
				rlen = len(root.Content)
				currentKey = nil
				continue
			}
			node = utils.NodeAlias(node)

			foundIndex := idx
			foundContext := ctx

			var isReference bool
			var referenceValue string
			// if value is a reference, we have to look it up in the index!
			if h, _, rv := utils.IsNodeRefValue(node); h {
				ref, fIdx, err, nCtx := LocateRefNodeWithContext(ctx, node, idx)
				if ref != nil {
					node = ref
					isReference = true
					referenceValue = rv
					if fIdx != nil {
						foundIndex = fIdx
					}
					foundContext = nCtx
					if err != nil {
						circError = err
					}
				} else {
					if err != nil {
						return nil, fmt.Errorf("map build failed: reference cannot be found: %s", err.Error())
					}
				}
			}
			var n PT = new(N)
			err := BuildModel(node, n)
			if err != nil {
				return nil, err
			}
			berr := n.Build(foundContext, currentKey, node, foundIndex)
			if berr != nil {
				return nil, berr
			}
			if isReference {
				SetReference(n, referenceValue)
			}
			if currentKey != nil {
<<<<<<< HEAD
				valueMap.Set(
					KeyReference[string]{
						Value:   currentKey.Value,
						KeyNode: currentKey,
					},
					ValueReference[PT]{
						Value:     n,
						ValueNode: node,
						//IsReference: isReference,
						Reference: referenceValue,
					},
				)
=======
				valueMap[KeyReference[string]{
					Value:   currentKey.Value,
					KeyNode: currentKey,
				}] = ValueReference[PT]{
					Value:     n,
					ValueNode: node,
					Reference: referenceValue,
				}
>>>>>>> ae93af8e
			}
		}
	}
	if circError != nil && !idx.AllowCircularReferenceResolving() {
		return valueMap, circError
	}
	return valueMap, nil

}

// ExtractMapNoLookup will extract a map of KeyReference and ValueReference from a root yaml.Node. The 'NoLookup' part
// refers to the fact that there is no key supplied as part of the extraction, there  is no lookup performed and the
// root yaml.Node pointer is used directly.
//
// This is useful when the node to be extracted, is already known and does not require a search.
func ExtractMapNoLookup[PT Buildable[N], N any](
	ctx context.Context,
	root *yaml.Node,
	idx *index.SpecIndex,
<<<<<<< HEAD
) (orderedmap.Map[KeyReference[string], ValueReference[PT]], error) {
	return ExtractMapNoLookupExtensions[PT, N](root, idx, false)
=======
) (map[KeyReference[string]]ValueReference[PT], error) {
	return ExtractMapNoLookupExtensions[PT, N](ctx, root, idx, false)
>>>>>>> ae93af8e
}

type mappingResult[T any] struct {
	k KeyReference[string]
	v ValueReference[T]
}

// ExtractMapExtensions will extract a map of KeyReference and ValueReference from a root yaml.Node. The 'label' is
// used to locate the node to be extracted from the root node supplied. Supply a bit to decide if extensions should
// be included or not. required in some use cases.
//
// The second return value is the yaml.Node found for the 'label' and the third return value is the yaml.Node
// found for the value extracted from the label node.
func ExtractMapExtensions[PT Buildable[N], N any](
	ctx context.Context,
	label string,
	root *yaml.Node,
	idx *index.SpecIndex,
	extensions bool,
<<<<<<< HEAD
) (orderedmap.Map[KeyReference[string], ValueReference[PT]], *yaml.Node, *yaml.Node, error) {
	//var isReference bool
=======
) (map[KeyReference[string]]ValueReference[PT], *yaml.Node, *yaml.Node, error) {
>>>>>>> ae93af8e
	var referenceValue string
	var labelNode, valueNode *yaml.Node
	var circError error
	root = utils.NodeAlias(root)
	if rf, rl, rv := utils.IsNodeRefValue(root); rf {
		// locate reference in index.
		ref, fIdx, err, fCtx := LocateRefNodeWithContext(ctx, root, idx)
		if ref != nil {
			valueNode = ref
			labelNode = rl
			referenceValue = rv
			ctx = fCtx
			idx = fIdx
			if err != nil {
				circError = err
			}
		} else {
			return nil, labelNode, valueNode, fmt.Errorf("map build failed: reference cannot be found: %s",
				root.Content[1].Value)
		}
	} else {
		_, labelNode, valueNode = utils.FindKeyNodeFull(label, root.Content)
		valueNode = utils.NodeAlias(valueNode)
		if valueNode != nil {
			if h, _, rvt := utils.IsNodeRefValue(valueNode); h {
				ref, fIdx, err, nCtx := LocateRefNodeWithContext(ctx, valueNode, idx)
				if ref != nil {
					valueNode = ref
					referenceValue = rvt
					idx = fIdx
					ctx = nCtx
					if err != nil {
						circError = err
					}
				} else {
					if err != nil {
						return nil, labelNode, valueNode, fmt.Errorf("map build failed: reference cannot be found: %s",
							err.Error())
					}
				}
			}
		}
	}
	if valueNode != nil {
		var currentLabelNode *yaml.Node
		valueMap := orderedmap.New[KeyReference[string], ValueReference[PT]]()

		// TODO: Convert to datamodel.TranslatePipeline.
		bChan := make(chan mappingResult[PT])
		eChan := make(chan error)

		buildMap := func(nctx context.Context, label *yaml.Node, value *yaml.Node, c chan mappingResult[PT], ec chan<- error, ref string, fIdx *index.SpecIndex) {
			var n PT = new(N)
			value = utils.NodeAlias(value)
			_ = BuildModel(value, n)
			err := n.Build(nctx, label, value, fIdx)
			if err != nil {
				ec <- err
				return
			}

			if ref != "" {
				SetReference(n, ref)
			}

			c <- mappingResult[PT]{
				k: KeyReference[string]{
					KeyNode: label,
					Value:   label.Value,
				},
				v: ValueReference[PT]{
					Value:     n,
					ValueNode: value,
					Reference: ref,
				},
			}
		}

		totalKeys := 0
		for i, en := range valueNode.Content {
			en = utils.NodeAlias(en)
			referenceValue = ""
			if i%2 == 0 {
				currentLabelNode = en
				continue
			}

			foundIndex := idx
			foundContext := ctx

			// check our valueNode isn't a reference still.
			if h, _, refVal := utils.IsNodeRefValue(en); h {
				ref, fIdx, err, nCtx := LocateRefNodeWithContext(ctx, en, idx)
				if ref != nil {
					en = ref
					referenceValue = refVal
					if fIdx != nil {
						foundIndex = fIdx
					}
					foundContext = nCtx
					if err != nil {
						circError = err
					}
				} else {
					if err != nil {
						return nil, labelNode, valueNode, fmt.Errorf("flat map build failed: reference cannot be found: %s",
							err.Error())
					}
				}
			}

			if !extensions {
				if strings.HasPrefix(currentLabelNode.Value, "x-") {
					continue // yo, don't pay any attention to extensions, not here anyway.
				}
			}
			totalKeys++
			go buildMap(foundContext, currentLabelNode, en, bChan, eChan, referenceValue, foundIndex)
		}

		completedKeys := 0
		for completedKeys < totalKeys {
			select {
			case err := <-eChan:
				return valueMap, labelNode, valueNode, err
			case res := <-bChan:
				completedKeys++
				valueMap.Set(res.k, res.v)
			}
		}
		if circError != nil && !idx.AllowCircularReferenceResolving() {
			return valueMap, labelNode, valueNode, circError
		}
		return valueMap, labelNode, valueNode, nil
	}
	return nil, labelNode, valueNode, nil
}

// ExtractMap will extract a map of KeyReference and ValueReference from a root yaml.Node. The 'label' is
// used to locate the node to be extracted from the root node supplied.
//
// The second return value is the yaml.Node found for the 'label' and the third return value is the yaml.Node
// found for the value extracted from the label node.
func ExtractMap[PT Buildable[N], N any](
	ctx context.Context,
	label string,
	root *yaml.Node,
	idx *index.SpecIndex,
<<<<<<< HEAD
) (orderedmap.Map[KeyReference[string], ValueReference[PT]], *yaml.Node, *yaml.Node, error) {
	return ExtractMapExtensions[PT, N](label, root, idx, false)
=======
) (map[KeyReference[string]]ValueReference[PT], *yaml.Node, *yaml.Node, error) {
	return ExtractMapExtensions[PT, N](ctx, label, root, idx, false)
>>>>>>> ae93af8e
}

// ExtractExtensions will extract any 'x-' prefixed key nodes from a root node into a map. Requirements have been pre-cast:
//
// Maps
//
//	map[string]interface{} for maps
//
// Slices
//
//	[]interface{}
//
// int, float, bool, string
//
//	int64, float64, bool, string
func ExtractExtensions(root *yaml.Node) map[KeyReference[string]]ValueReference[any] {
	root = utils.NodeAlias(root)
	extensions := utils.FindExtensionNodes(root.Content)
	extensionMap := make(map[KeyReference[string]]ValueReference[any])
	for _, ext := range extensions {
		if utils.IsNodeMap(ext.Value) {
			var v interface{}
			_ = ext.Value.Decode(&v)
			extensionMap[KeyReference[string]{
				Value:   ext.Key.Value,
				KeyNode: ext.Key,
			}] = ValueReference[any]{Value: v, ValueNode: ext.Value}
		}
		if utils.IsNodeStringValue(ext.Value) {
			extensionMap[KeyReference[string]{
				Value:   ext.Key.Value,
				KeyNode: ext.Key,
			}] = ValueReference[any]{Value: ext.Value.Value, ValueNode: ext.Value}
		}
		if utils.IsNodeFloatValue(ext.Value) {
			fv, _ := strconv.ParseFloat(ext.Value.Value, 64)
			extensionMap[KeyReference[string]{
				Value:   ext.Key.Value,
				KeyNode: ext.Key,
			}] = ValueReference[any]{Value: fv, ValueNode: ext.Value}
		}
		if utils.IsNodeIntValue(ext.Value) {
			iv, _ := strconv.ParseInt(ext.Value.Value, 10, 64)
			extensionMap[KeyReference[string]{
				Value:   ext.Key.Value,
				KeyNode: ext.Key,
			}] = ValueReference[any]{Value: iv, ValueNode: ext.Value}
		}
		if utils.IsNodeBoolValue(ext.Value) {
			bv, _ := strconv.ParseBool(ext.Value.Value)
			extensionMap[KeyReference[string]{
				Value:   ext.Key.Value,
				KeyNode: ext.Key,
			}] = ValueReference[any]{Value: bv, ValueNode: ext.Value}
		}
		if utils.IsNodeArray(ext.Value) {
			var v []interface{}
			_ = ext.Value.Decode(&v)
			extensionMap[KeyReference[string]{
				Value:   ext.Key.Value,
				KeyNode: ext.Key,
			}] = ValueReference[any]{Value: v, ValueNode: ext.Value}
		}
	}
	return extensionMap
}

// AreEqual returns true if two Hashable objects are equal or not.
func AreEqual(l, r Hashable) bool {
	if l == nil || r == nil {
		return false
	}
	vol := reflect.ValueOf(l)
	vor := reflect.ValueOf(r)

	if vol.Kind() != reflect.Struct && vor.Kind() != reflect.Struct {
		if vol.IsNil() || vor.IsNil() {
			return false
		}
	}
	return l.Hash() == r.Hash()
}

// GenerateHashString will generate a SHA36 hash of any object passed in. If the object is Hashable
// then the underlying Hash() method will be called.
func GenerateHashString(v any) string {
	if v == nil {
		return ""
	}
	if h, ok := v.(Hashable); ok {
		if h != nil {
			return fmt.Sprintf(HASH, h.Hash())
		}
	}
	// if we get here, we're a primitive, check if we're a pointer and de-point
	if reflect.TypeOf(v).Kind() == reflect.Ptr {
		v = reflect.ValueOf(v).Elem().Interface()
	}
	return fmt.Sprintf(HASH, sha256.Sum256([]byte(fmt.Sprint(v))))
}

// LocateRefEnd will perform a complete lookup for a $ref node. This function searches the entire index for
// the reference being supplied. If there is a match found, the reference *yaml.Node is returned.
// the function operates recursively and will keep iterating through references until it finds a non-reference
// node.
func LocateRefEnd(ctx context.Context, root *yaml.Node, idx *index.SpecIndex, depth int) (*yaml.Node, *index.SpecIndex, error, context.Context) {
	depth++
	if depth > 100 {
		return nil, nil, fmt.Errorf("reference resolution depth exceeded, possible circular reference"), ctx
	}
	ref, fIdx, err, nCtx := LocateRefNodeWithContext(ctx, root, idx)
	if err != nil {
		return ref, fIdx, err, nCtx
	}
	if rf, _, _ := utils.IsNodeRefValue(ref); rf {
		return LocateRefEnd(nCtx, ref, fIdx, depth)
	} else {
		return ref, fIdx, err, nCtx
	}
}<|MERGE_RESOLUTION|>--- conflicted
+++ resolved
@@ -16,14 +16,8 @@
 	"github.com/pb33f/libopenapi/utils"
 	"github.com/vmware-labs/yaml-jsonpath/pkg/yamlpath"
 	"gopkg.in/yaml.v3"
-<<<<<<< HEAD
-=======
 	"net/url"
 	"path/filepath"
-	"reflect"
-	"strconv"
-	"strings"
->>>>>>> ae93af8e
 )
 
 // FindItemInMap accepts a string key and a collection of KeyReference[string] and ValueReference[T]. Every
@@ -579,7 +573,6 @@
 				SetReference(n, referenceValue)
 			}
 			if currentKey != nil {
-<<<<<<< HEAD
 				valueMap.Set(
 					KeyReference[string]{
 						Value:   currentKey.Value,
@@ -588,20 +581,9 @@
 					ValueReference[PT]{
 						Value:     n,
 						ValueNode: node,
-						//IsReference: isReference,
 						Reference: referenceValue,
 					},
 				)
-=======
-				valueMap[KeyReference[string]{
-					Value:   currentKey.Value,
-					KeyNode: currentKey,
-				}] = ValueReference[PT]{
-					Value:     n,
-					ValueNode: node,
-					Reference: referenceValue,
-				}
->>>>>>> ae93af8e
 			}
 		}
 	}
@@ -621,13 +603,8 @@
 	ctx context.Context,
 	root *yaml.Node,
 	idx *index.SpecIndex,
-<<<<<<< HEAD
 ) (orderedmap.Map[KeyReference[string], ValueReference[PT]], error) {
-	return ExtractMapNoLookupExtensions[PT, N](root, idx, false)
-=======
-) (map[KeyReference[string]]ValueReference[PT], error) {
 	return ExtractMapNoLookupExtensions[PT, N](ctx, root, idx, false)
->>>>>>> ae93af8e
 }
 
 type mappingResult[T any] struct {
@@ -647,12 +624,7 @@
 	root *yaml.Node,
 	idx *index.SpecIndex,
 	extensions bool,
-<<<<<<< HEAD
 ) (orderedmap.Map[KeyReference[string], ValueReference[PT]], *yaml.Node, *yaml.Node, error) {
-	//var isReference bool
-=======
-) (map[KeyReference[string]]ValueReference[PT], *yaml.Node, *yaml.Node, error) {
->>>>>>> ae93af8e
 	var referenceValue string
 	var labelNode, valueNode *yaml.Node
 	var circError error
@@ -801,13 +773,8 @@
 	label string,
 	root *yaml.Node,
 	idx *index.SpecIndex,
-<<<<<<< HEAD
 ) (orderedmap.Map[KeyReference[string], ValueReference[PT]], *yaml.Node, *yaml.Node, error) {
-	return ExtractMapExtensions[PT, N](label, root, idx, false)
-=======
-) (map[KeyReference[string]]ValueReference[PT], *yaml.Node, *yaml.Node, error) {
 	return ExtractMapExtensions[PT, N](ctx, label, root, idx, false)
->>>>>>> ae93af8e
 }
 
 // ExtractExtensions will extract any 'x-' prefixed key nodes from a root node into a map. Requirements have been pre-cast:
