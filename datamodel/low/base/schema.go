--- conflicted
+++ resolved
@@ -121,13 +121,8 @@
 	Required             low.NodeReference[[]low.ValueReference[string]]
 	Enum                 low.NodeReference[[]low.ValueReference[any]]
 	Not                  low.NodeReference[*SchemaProxy]
-<<<<<<< HEAD
 	Properties           low.NodeReference[orderedmap.Map[low.KeyReference[string], low.ValueReference[*SchemaProxy]]]
-	AdditionalProperties low.NodeReference[any]
-=======
-	Properties           low.NodeReference[map[low.KeyReference[string]]low.ValueReference[*SchemaProxy]]
 	AdditionalProperties low.NodeReference[*SchemaDynamicValue[*SchemaProxy, bool]]
->>>>>>> ae93af8e
 	Description          low.NodeReference[string]
 	ContentEncoding      low.NodeReference[string]
 	ContentMediaType     low.NodeReference[string]
@@ -1042,11 +1037,7 @@
 	return nil
 }
 
-<<<<<<< HEAD
-func buildPropertyMap(root *yaml.Node, idx *index.SpecIndex, label string) (*low.NodeReference[orderedmap.Map[low.KeyReference[string], low.ValueReference[*SchemaProxy]]], error) {
-=======
-func buildPropertyMap(ctx context.Context, root *yaml.Node, idx *index.SpecIndex, label string) (*low.NodeReference[map[low.KeyReference[string]]low.ValueReference[*SchemaProxy]], error) {
->>>>>>> ae93af8e
+func buildPropertyMap(ctx context.Context, root *yaml.Node, idx *index.SpecIndex, label string) (*low.NodeReference[orderedmap.Map[low.KeyReference[string], low.ValueReference[*SchemaProxy]]], error) {
 	// for property, build in a new thread!
 	bChan := make(chan schemaProxyBuildResult)
 
