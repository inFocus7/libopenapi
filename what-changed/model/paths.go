--- conflicted
+++ resolved
@@ -148,24 +148,16 @@
 
 		lKeys := make(map[string]low.ValueReference[*v3.PathItem])
 		rKeys := make(map[string]low.ValueReference[*v3.PathItem])
-<<<<<<< HEAD
-		for pair := orderedmap.First(lPath.PathItems); pair != nil; pair = pair.Next() {
-			lKeys[pair.Key().Value] = pair.Value()
-		}
-		for pair := orderedmap.First(rPath.PathItems); pair != nil; pair = pair.Next() {
-			rKeys[pair.Key().Value] = pair.Value()
-=======
 
 		if lPath != nil {
-			for k := range lPath.PathItems {
-				lKeys[k.Value] = lPath.PathItems[k]
+			for pair := orderedmap.First(lPath.PathItems); pair != nil; pair = pair.Next() {
+				lKeys[pair.Key().Value] = pair.Value()
 			}
 		}
 		if rPath != nil {
-			for k := range rPath.PathItems {
-				rKeys[k.Value] = rPath.PathItems[k]
-			}
->>>>>>> ae93af8e
+			for pair := orderedmap.First(rPath.PathItems); pair != nil; pair = pair.Next() {
+				rKeys[pair.Key().Value] = pair.Value()
+			}
 		}
 
 		// run every comparison in a thread.
